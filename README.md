--- conflicted
+++ resolved
@@ -41,12 +41,9 @@
 lib('java.GoogleJavaFormatStep')                 +'{{yes}}       | {{no}}       | {{no}}  |',
 lib('java.ImportOrderStep')                      +'{{yes}}       | {{no}}       | {{no}}  |',
 extra('java.EclipseFormatterStep')               +'{{yes}}       | {{no}}       | {{no}}  |',
+lib('kotlin.KtLintStep')                         +'{{yes}}       | {{no}}       | {{no}}  |',
 lib('markdown.FreshMarkStep')                    +'{{yes}}       | {{no}}       | {{no}}  |',
-<<<<<<< HEAD
 lib('scala.ScalaFmtStep')                        +'{{yes}}       | {{no}}       | {{no}}  |',
-=======
-lib('kotlin.KtLintStep')                         +'{{yes}}       | {{no}}       | {{no}}  |',
->>>>>>> 39f83dd2
 '| [(Your FormatterStep here)](https://github.com/nedtwigg/spotless/blob/markdown-preview-temp/CONTRIBUTING.md#how-to-add-a-new-formatterstep) | {{no}}        | {{no}}       | {{no}}  |',
 '| Fast up-to-date checking                      | {{yes}}       | {{no}}       | {{no}}  |',
 '| Automatic idempotency safeguard               | {{yes}}       | {{no}}       | {{no}}  |',
@@ -64,12 +61,9 @@
 | [`java.GoogleJavaFormatStep`](lib/src/main/java/com/diffplug/spotless/java/GoogleJavaFormatStep.java) | :+1:       | :white_large_square:       | :white_large_square:  |
 | [`java.ImportOrderStep`](lib/src/main/java/com/diffplug/spotless/java/ImportOrderStep.java) | :+1:       | :white_large_square:       | :white_large_square:  |
 | [`java.EclipseFormatterStep`](lib-extra/src/main/java/com/diffplug/spotless/extra/java/EclipseFormatterStep.java) | :+1:       | :white_large_square:       | :white_large_square:  |
+| [`kotlin.KtLintStep`](lib/src/main/java/com/diffplug/spotless/kotlin/KtLintStep.java) | :+1:       | :white_large_square:       | :white_large_square:  |
 | [`markdown.FreshMarkStep`](lib/src/main/java/com/diffplug/spotless/markdown/FreshMarkStep.java) | :+1:       | :white_large_square:       | :white_large_square:  |
-<<<<<<< HEAD
 | [`scala.ScalaFmtStep`](lib/src/main/java/com/diffplug/spotless/scala/ScalaFmtStep.java) | :+1:       | :white_large_square:       | :white_large_square:  |
-=======
-| [`kotlin.KtLintStep`](lib/src/main/java/com/diffplug/spotless/kotlin/KtLintStep.java) | :+1:       | :white_large_square:       | :white_large_square:  |
->>>>>>> 39f83dd2
 | [(Your FormatterStep here)](https://github.com/nedtwigg/spotless/blob/markdown-preview-temp/CONTRIBUTING.md#how-to-add-a-new-formatterstep) | :white_large_square:        | :white_large_square:       | :white_large_square:  |
 | Fast up-to-date checking                      | :+1:       | :white_large_square:       | :white_large_square:  |
 | Automatic idempotency safeguard               | :+1:       | :white_large_square:       | :white_large_square:  |
